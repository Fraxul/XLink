--- conflicted
+++ resolved
@@ -633,14 +633,8 @@
         bulk_chunklen = USB1_CHUNKSZ;
     }
 #endif
-<<<<<<< HEAD
-    if(usb_loglevel > 1)
-        fprintf(stderr, "Performing bulk write of %u bytes...\n", filesize);
+    mvLog(MVLOG_DEBUG, "Performing bulk write of %u bytes...", filesize);
     while(((unsigned)twb < filesize) || send_zlp)
-=======
-    mvLog(MVLOG_DEBUG, "Performing bulk write of %u bytes...", filesize);
-    while((unsigned)twb < filesize)
->>>>>>> 95bb182a
     {
         highres_gettime(&t1);
         wb = filesize - twb;
@@ -652,8 +646,6 @@
 #else
         rc = usb_bulk_write(h, endpoint, (void *)p, wb, &wbr, write_timeout);
 #endif
-        if(usb_loglevel)
-            fprintf(stderr, " -write %d, written %d, status %s\n", wb, wbr, libusb_strerror(rc));
         if((rc || (wb != wbr)) && (wb != 0)) // Don't check the return code for ZLP
         {
             if(rc == LIBUSB_ERROR_NO_DEVICE)
