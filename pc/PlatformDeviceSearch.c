// Copyright (C) 2018-2021 Intel Corporation
// SPDX-License-Identifier: Apache-2.0
//

#include <string.h>

#include "XLinkPlatform.h"
#include "XLinkPlatformErrorUtils.h"
#include "usb_boot.h"
#include "pcie_host.h"
#include "tcpip_host.h"
#include "XLinkStringUtils.h"


#define MVLOG_UNIT_NAME PlatformDeviceSearch
#include "XLinkLog.h"

// ------------------------------------
// Helpers declaration. Begin.
// ------------------------------------

static int platformToPid(const XLinkPlatform_t platform, const XLinkDeviceState_t state);
static pciePlatformState_t xlinkDeviceStateToPciePlatformState(const XLinkDeviceState_t state);

static xLinkPlatformErrorCode_t parseUsbBootError(usbBootError_t rc);
static xLinkPlatformErrorCode_t parsePCIeHostError(pcieHostError_t rc);

xLinkPlatformErrorCode_t getUSBDevices(const deviceDesc_t in_deviceRequirements,
                                                     deviceDesc_t* out_foundDevices, int sizeFoundDevices,
                                                     unsigned int *out_amountOfFoundDevices);
static xLinkPlatformErrorCode_t getPCIeDeviceName(int index,
                                                  XLinkDeviceState_t state,
                                                  const deviceDesc_t in_deviceRequirements,
                                                  deviceDesc_t* out_foundDevice);
static xLinkPlatformErrorCode_t getTcpIpDeviceName(XLinkDeviceState_t state,
                                                   const deviceDesc_t in_deviceRequirements,
                                                   deviceDesc_t* out_foundDevice,
                                                   const unsigned int devicesArraySize,
                                                   unsigned int* out_amountOfFoundDevices);

// ------------------------------------
// Helpers declaration. End.
// ------------------------------------


// ------------------------------------
// XLinkPlatform API implementation. Begin.
// ------------------------------------

xLinkPlatformErrorCode_t XLinkPlatformFindDevices(const deviceDesc_t in_deviceRequirements,
                                                     deviceDesc_t* out_foundDevices, int sizeFoundDevices,
                                                     unsigned int *out_amountOfFoundDevices) {
    memset(out_foundDevices, sizeFoundDevices, sizeof(deviceDesc_t));
    xLinkPlatformErrorCode_t USB_rc;
    xLinkPlatformErrorCode_t PCIe_rc;
    xLinkPlatformErrorCode_t TCPIP_rc;
    unsigned int out_amountOfFoundDevices = 0u;

    switch (in_deviceRequirements.protocol){
        case X_LINK_USB_CDC:
        case X_LINK_USB_VSC:
            return getUSBDevices(in_deviceRequirements, out_foundDevices, sizeFoundDevices, out_amountOfFoundDevices);

        /* TODO(themarpe) - reenable PCIe
        case X_LINK_PCIE:
            return getPCIeDeviceName(0, state, in_deviceRequirements, out_foundDevice);
        */

        case X_LINK_TCP_IP:
            return getTcpIpDeviceName(state, in_deviceRequirements, out_foundDevice, 1u, &out_amountOfFoundDevices);

        case X_LINK_ANY_PROTOCOL:

            // Find first correct USB Device
            USB_rc = getUSBDevices(in_deviceRequirements, out_foundDevices, sizeFoundDevices, out_amountOfFoundDevices);
            // Found enough devices, return
            if (*out_amountOfFoundDevices >= sizeFoundDevices) {
                return X_LINK_PLATFORM_SUCCESS;
            }

            /* TODO(themarpe)
            PCIe_rc = getPCIeDeviceName(0, state, in_deviceRequirements, out_foundDevice);
            // Found enough devices, return
            if (*out_amountOfFoundDevices >= sizeFoundDevices) {
                return X_LINK_PLATFORM_SUCCESS;
            }
<<<<<<< HEAD
            */

            break;
=======

            // Try find TCPIP device
            TCPIP_rc = getTcpIpDeviceName(state, in_deviceRequirements, out_foundDevice, 1u, &out_amountOfFoundDevices);
            if(TCPIP_rc == X_LINK_PLATFORM_SUCCESS) {     // Found TCPIP device, return it
                return X_LINK_PLATFORM_SUCCESS;
            }

            return X_LINK_PLATFORM_DEVICE_NOT_FOUND;
>>>>>>> 1a89b300

        default:
            mvLog(MVLOG_WARN, "Unknown protocol");
            return X_LINK_PLATFORM_DEVICE_NOT_FOUND;
    }

    return X_LINK_PLATFORM_SUCCESS;

<<<<<<< HEAD
=======
        case X_LINK_PCIE:
            while(getPCIeDeviceName(
                pcie_index, state, in_deviceRequirements, &out_foundDevice[pcie_index]) ==
                  X_LINK_PLATFORM_SUCCESS) {
                ++pcie_index;
            }

            *out_amountOfFoundDevices = pcie_index;
            return X_LINK_PLATFORM_SUCCESS;

        case X_LINK_TCP_IP:
            return getTcpIpDeviceName(state, in_deviceRequirements, out_foundDevice, devicesArraySize, out_amountOfFoundDevices);

        case X_LINK_ANY_PROTOCOL:

            // TODO properly refactor, both USB and PCIe cases
            while(getUSBDeviceName(
                usb_index, state, in_deviceRequirements,
                &out_foundDevice[both_protocol_index]) ==
                  X_LINK_PLATFORM_SUCCESS) {
                ++usb_index;
                ++both_protocol_index;
            }
            while(getPCIeDeviceName(
                pcie_index, state, in_deviceRequirements,
                &out_foundDevice[both_protocol_index]) ==
                  X_LINK_PLATFORM_SUCCESS) {
                ++pcie_index;
                ++both_protocol_index;
            }

            // Try find TCPIP device
            unsigned int numTcpIpDevices = 0;
            getTcpIpDeviceName(state, in_deviceRequirements, &out_foundDevice[both_protocol_index], devicesArraySize - both_protocol_index, &numTcpIpDevices);

            *out_amountOfFoundDevices = both_protocol_index + numTcpIpDevices;
            return X_LINK_PLATFORM_SUCCESS;

        default:
            mvLog(MVLOG_WARN, "Unknown protocol");
            return X_LINK_PLATFORM_DEVICE_NOT_FOUND;
    }
>>>>>>> 1a89b300
}


int XLinkPlatformIsDescriptionValid(const deviceDesc_t *in_deviceDesc, const XLinkDeviceState_t state) {
    if(!in_deviceDesc){
        return 0;
    }

    if(!strnlen(in_deviceDesc->name, XLINK_MAX_NAME_SIZE)) {
        return 1;
    }

    if(in_deviceDesc->platform != X_LINK_ANY_PLATFORM &&
        in_deviceDesc->protocol == X_LINK_USB_VSC) {
        int namePid = get_pid_by_name(in_deviceDesc->name);
        int platformPid = platformToPid(in_deviceDesc->platform, state);

        return namePid == platformPid;
    }

    return 1;
}

char* XLinkPlatformErrorToStr(const xLinkPlatformErrorCode_t errorCode) {
    switch (errorCode) {
        case X_LINK_PLATFORM_SUCCESS: return "X_LINK_PLATFORM_SUCCESS";
        case X_LINK_PLATFORM_DEVICE_NOT_FOUND: return "X_LINK_PLATFORM_DEVICE_NOT_FOUND";
        case X_LINK_PLATFORM_ERROR: return "X_LINK_PLATFORM_ERROR";
        case X_LINK_PLATFORM_TIMEOUT: return "X_LINK_PLATFORM_TIMEOUT";
        case X_LINK_PLATFORM_DRIVER_NOT_LOADED: return "X_LINK_PLATFORM_DRIVER_NOT_LOADED";
        case X_LINK_PLATFORM_INVALID_PARAMETERS: return "X_LINK_PLATFORM_INVALID_PARAMETERS";
        default: return "";
    }
}

XLinkPlatform_t XLinkPlatformPidToPlatform(const int pid) {
    switch (pid) {
        case DEFAULT_UNBOOTPID_2150: return X_LINK_MYRIAD_2;
        case DEFAULT_UNBOOTPID_2485: return X_LINK_MYRIAD_X;
        default:       return X_LINK_ANY_PLATFORM;
    }
}

XLinkDeviceState_t XLinkPlatformPidToState(const int pid) {
    switch (pid) {
        case DEFAULT_OPENPID: return X_LINK_BOOTED;
        case DEFAULT_BOOTLOADER_PID: return X_LINK_BOOTLOADER;
        case AUTO_PID: return X_LINK_ANY_STATE;
        default:       return X_LINK_UNBOOTED;
    }
}

// ------------------------------------
// XLinkPlatform API implementation. End.
// ------------------------------------



// ------------------------------------
// Helpers implementation. Begin.
// ------------------------------------

int platformToPid(const XLinkPlatform_t platform, const XLinkDeviceState_t state) {
    if (state == X_LINK_UNBOOTED) {
        switch (platform) {
            case X_LINK_MYRIAD_2:  return DEFAULT_UNBOOTPID_2150;
            case X_LINK_MYRIAD_X:  return DEFAULT_UNBOOTPID_2485;
            default:               return AUTO_UNBOOTED_PID;
        }
    } else if (state == X_LINK_BOOTED) {
        return DEFAULT_OPENPID;
    } else if(state == X_LINK_BOOTLOADER){
        return DEFAULT_BOOTLOADER_PID;
    } else if (state == X_LINK_ANY_STATE) {
        switch (platform) {
            case X_LINK_MYRIAD_2:  return DEFAULT_UNBOOTPID_2150;
            case X_LINK_MYRIAD_X:  return DEFAULT_UNBOOTPID_2485;
            default:               return AUTO_PID;
        }
    }

    return AUTO_PID;
}

pciePlatformState_t xlinkDeviceStateToPciePlatformState(const XLinkDeviceState_t state) {
    switch (state) {
        case X_LINK_ANY_STATE:  return PCIE_PLATFORM_ANY_STATE;
        case X_LINK_BOOTED:     return PCIE_PLATFORM_BOOTED;
        case X_LINK_UNBOOTED:   return PCIE_PLATFORM_UNBOOTED;
        default:
            return PCIE_PLATFORM_ANY_STATE;
    }
}

xLinkPlatformErrorCode_t parseUsbBootError(usbBootError_t rc) {
    switch (rc) {
        case USB_BOOT_SUCCESS:
            return X_LINK_PLATFORM_SUCCESS;
        case USB_BOOT_DEVICE_NOT_FOUND:
            return X_LINK_PLATFORM_DEVICE_NOT_FOUND;
        case USB_BOOT_TIMEOUT:
            return X_LINK_PLATFORM_TIMEOUT;
        default:
            return X_LINK_PLATFORM_ERROR;
    }
}

xLinkPlatformErrorCode_t parsePCIeHostError(pcieHostError_t rc) {
    switch (rc) {
        case PCIE_HOST_SUCCESS:
            return X_LINK_PLATFORM_SUCCESS;
        case PCIE_HOST_DEVICE_NOT_FOUND:
            return X_LINK_PLATFORM_DEVICE_NOT_FOUND;
        case PCIE_HOST_ERROR:
            return X_LINK_PLATFORM_ERROR;
        case PCIE_HOST_TIMEOUT:
            return X_LINK_PLATFORM_TIMEOUT;
        case PCIE_HOST_DRIVER_NOT_LOADED:
            return X_LINK_PLATFORM_DRIVER_NOT_LOADED;
        case PCIE_INVALID_PARAMETERS:
            return X_LINK_PLATFORM_INVALID_PARAMETERS;
        default:
            return X_LINK_PLATFORM_ERROR;
    }
}

<<<<<<< HEAD
=======
xLinkPlatformErrorCode_t getUSBDeviceName(int index,
                                                 XLinkDeviceState_t state,
                                                 const deviceDesc_t in_deviceRequirements,
                                                 deviceDesc_t* out_foundDevice) {
    ASSERT_XLINK_PLATFORM(index >= 0);
    ASSERT_XLINK_PLATFORM(out_foundDevice);

    int vid = AUTO_VID;
    int pid = AUTO_PID;

    char name[XLINK_MAX_NAME_SIZE] = { 0 };

    int searchByName = 0;
    if (strlen(in_deviceRequirements.name) > 0) {
        searchByName = 1;
        mv_strcpy(name, XLINK_MAX_NAME_SIZE, in_deviceRequirements.name);
    }

    // Set PID
    if (state == X_LINK_BOOTED) {
        if (in_deviceRequirements.platform != X_LINK_ANY_PLATFORM) {
            mvLog(MVLOG_WARN, "Search specific platform for booted device unavailable");
            return X_LINK_PLATFORM_ERROR;
        }
        pid = DEFAULT_OPENPID;

    } else if(state == X_LINK_BOOTLOADER){
          if (in_deviceRequirements.platform != X_LINK_ANY_PLATFORM) {
            mvLog(MVLOG_WARN, "Search specific platform for bootloader device unavailable");
            return X_LINK_PLATFORM_ERROR;
        }
        pid = DEFAULT_BOOTLOADER_PID;
    } else {
        if (searchByName) {
            pid = get_pid_by_name(in_deviceRequirements.name);
        } else {
            pid = platformToPid(in_deviceRequirements.platform, state);
        }
    }

#if (!defined(_WIN32) && !defined(_WIN64))
    uint16_t  bcdusb = -1;
    usbBootError_t rc = usb_find_device_with_bcd(
        index, name, XLINK_MAX_NAME_SIZE, 0, vid, pid, &bcdusb);
#else
    usbBootError_t rc = usb_find_device(
                index, name, XLINK_MAX_NAME_SIZE, 0, vid, pid);
#endif
    xLinkPlatformErrorCode_t xLinkRc = parseUsbBootError(rc);
    if(xLinkRc == X_LINK_PLATFORM_SUCCESS)
    {
        mv_strcpy(out_foundDevice->name, XLINK_MAX_NAME_SIZE, name);
        out_foundDevice->protocol = X_LINK_USB_VSC;
        out_foundDevice->platform = XLinkPlatformPidToPlatform(get_pid_by_name(name));
    }
    return xLinkRc;
}
>>>>>>> 1a89b300

xLinkPlatformErrorCode_t getPCIeDeviceName(int index,
                                                  XLinkDeviceState_t state,
                                                  const deviceDesc_t in_deviceRequirements,
                                                  deviceDesc_t* out_foundDevice) {
    ASSERT_XLINK_PLATFORM(index >= 0);
    ASSERT_XLINK_PLATFORM(out_foundDevice);
    if (in_deviceRequirements.platform == X_LINK_MYRIAD_2) {
        /**
         * There is no PCIe on Myriad 2. Asserting that check
         * produces enormous amount of logs in tests.
         */
        return X_LINK_PLATFORM_ERROR;
    }

    char name[XLINK_MAX_NAME_SIZE] = { 0 };

    if (strlen(in_deviceRequirements.name) > 0) {
        mv_strcpy(name, XLINK_MAX_NAME_SIZE, in_deviceRequirements.name);
    }

    pcieHostError_t pcieHostRc = pcie_find_device_port(
        index, name, XLINK_MAX_NAME_SIZE, xlinkDeviceStateToPciePlatformState(state));

    xLinkPlatformErrorCode_t xLinkRc = parsePCIeHostError(pcieHostRc);

    if(xLinkRc == X_LINK_PLATFORM_SUCCESS)
    {
        if (xLinkRc == X_LINK_PLATFORM_SUCCESS) {
            mv_strcpy(out_foundDevice->name, XLINK_MAX_NAME_SIZE, name);
            out_foundDevice->protocol = X_LINK_PCIE;
            out_foundDevice->platform = X_LINK_MYRIAD_X;
        }

    }
    return xLinkRc;
}

static xLinkPlatformErrorCode_t getTcpIpDeviceName(XLinkDeviceState_t state,
                                                   const deviceDesc_t in_deviceRequirements,
                                                   deviceDesc_t* out_foundDevice,
                                                   const unsigned int devicesArraySize,
                                                   unsigned int* out_foundDevicesCount)
{
    ASSERT_XLINK_PLATFORM(out_foundDevice);
    ASSERT_XLINK_PLATFORM(devicesArraySize);
    if (in_deviceRequirements.platform == X_LINK_MYRIAD_2) {
        /**
         * There is no PCIe on Myriad 2. Asserting that check
         * produces enormous amount of logs in tests.
         */
        return X_LINK_PLATFORM_ERROR;
    }

    if(state == X_LINK_UNBOOTED)
    {
        /**
         * There is no condition where unbooted
         * state device to be found using tcp/ip.
        */
        return X_LINK_PLATFORM_DEVICE_NOT_FOUND;
    }

    return tcpip_get_devices(state, out_foundDevice, devicesArraySize, out_foundDevicesCount, in_deviceRequirements.name);
}

// ------------------------------------
// Helpers implementation. End.
// ------------------------------------<|MERGE_RESOLUTION|>--- conflicted
+++ resolved
@@ -54,7 +54,6 @@
     xLinkPlatformErrorCode_t USB_rc;
     xLinkPlatformErrorCode_t PCIe_rc;
     xLinkPlatformErrorCode_t TCPIP_rc;
-    unsigned int out_amountOfFoundDevices = 0u;
 
     switch (in_deviceRequirements.protocol){
         case X_LINK_USB_CDC:
@@ -66,8 +65,8 @@
             return getPCIeDeviceName(0, state, in_deviceRequirements, out_foundDevice);
         */
 
-        case X_LINK_TCP_IP:
-            return getTcpIpDeviceName(state, in_deviceRequirements, out_foundDevice, 1u, &out_amountOfFoundDevices);
+        //case X_LINK_TCP_IP:
+        //    return getTcpIpDeviceName(state, in_deviceRequirements, out_foundDevice, 1u, &out_amountOfFoundDevices);
 
         case X_LINK_ANY_PROTOCOL:
 
@@ -78,26 +77,21 @@
                 return X_LINK_PLATFORM_SUCCESS;
             }
 
-            /* TODO(themarpe)
+            /* TODO(themarpe) - reenable PCIe
             PCIe_rc = getPCIeDeviceName(0, state, in_deviceRequirements, out_foundDevice);
             // Found enough devices, return
             if (*out_amountOfFoundDevices >= sizeFoundDevices) {
                 return X_LINK_PLATFORM_SUCCESS;
             }
-<<<<<<< HEAD
             */
 
-            break;
-=======
-
-            // Try find TCPIP device
-            TCPIP_rc = getTcpIpDeviceName(state, in_deviceRequirements, out_foundDevice, 1u, &out_amountOfFoundDevices);
-            if(TCPIP_rc == X_LINK_PLATFORM_SUCCESS) {     // Found TCPIP device, return it
-                return X_LINK_PLATFORM_SUCCESS;
-            }
-
-            return X_LINK_PLATFORM_DEVICE_NOT_FOUND;
->>>>>>> 1a89b300
+            // // Try find TCPIP device
+            // TCPIP_rc = getTcpIpDeviceName(state, in_deviceRequirements, out_foundDevice, 1u, &out_amountOfFoundDevices);
+            // if(TCPIP_rc == X_LINK_PLATFORM_SUCCESS) {     // Found TCPIP device, return it
+            //     return X_LINK_PLATFORM_SUCCESS;
+            // }
+
+            return X_LINK_PLATFORM_DEVICE_NOT_FOUND;
 
         default:
             mvLog(MVLOG_WARN, "Unknown protocol");
@@ -106,51 +100,6 @@
 
     return X_LINK_PLATFORM_SUCCESS;
 
-<<<<<<< HEAD
-=======
-        case X_LINK_PCIE:
-            while(getPCIeDeviceName(
-                pcie_index, state, in_deviceRequirements, &out_foundDevice[pcie_index]) ==
-                  X_LINK_PLATFORM_SUCCESS) {
-                ++pcie_index;
-            }
-
-            *out_amountOfFoundDevices = pcie_index;
-            return X_LINK_PLATFORM_SUCCESS;
-
-        case X_LINK_TCP_IP:
-            return getTcpIpDeviceName(state, in_deviceRequirements, out_foundDevice, devicesArraySize, out_amountOfFoundDevices);
-
-        case X_LINK_ANY_PROTOCOL:
-
-            // TODO properly refactor, both USB and PCIe cases
-            while(getUSBDeviceName(
-                usb_index, state, in_deviceRequirements,
-                &out_foundDevice[both_protocol_index]) ==
-                  X_LINK_PLATFORM_SUCCESS) {
-                ++usb_index;
-                ++both_protocol_index;
-            }
-            while(getPCIeDeviceName(
-                pcie_index, state, in_deviceRequirements,
-                &out_foundDevice[both_protocol_index]) ==
-                  X_LINK_PLATFORM_SUCCESS) {
-                ++pcie_index;
-                ++both_protocol_index;
-            }
-
-            // Try find TCPIP device
-            unsigned int numTcpIpDevices = 0;
-            getTcpIpDeviceName(state, in_deviceRequirements, &out_foundDevice[both_protocol_index], devicesArraySize - both_protocol_index, &numTcpIpDevices);
-
-            *out_amountOfFoundDevices = both_protocol_index + numTcpIpDevices;
-            return X_LINK_PLATFORM_SUCCESS;
-
-        default:
-            mvLog(MVLOG_WARN, "Unknown protocol");
-            return X_LINK_PLATFORM_DEVICE_NOT_FOUND;
-    }
->>>>>>> 1a89b300
 }
 
 
@@ -277,67 +226,6 @@
     }
 }
 
-<<<<<<< HEAD
-=======
-xLinkPlatformErrorCode_t getUSBDeviceName(int index,
-                                                 XLinkDeviceState_t state,
-                                                 const deviceDesc_t in_deviceRequirements,
-                                                 deviceDesc_t* out_foundDevice) {
-    ASSERT_XLINK_PLATFORM(index >= 0);
-    ASSERT_XLINK_PLATFORM(out_foundDevice);
-
-    int vid = AUTO_VID;
-    int pid = AUTO_PID;
-
-    char name[XLINK_MAX_NAME_SIZE] = { 0 };
-
-    int searchByName = 0;
-    if (strlen(in_deviceRequirements.name) > 0) {
-        searchByName = 1;
-        mv_strcpy(name, XLINK_MAX_NAME_SIZE, in_deviceRequirements.name);
-    }
-
-    // Set PID
-    if (state == X_LINK_BOOTED) {
-        if (in_deviceRequirements.platform != X_LINK_ANY_PLATFORM) {
-            mvLog(MVLOG_WARN, "Search specific platform for booted device unavailable");
-            return X_LINK_PLATFORM_ERROR;
-        }
-        pid = DEFAULT_OPENPID;
-
-    } else if(state == X_LINK_BOOTLOADER){
-          if (in_deviceRequirements.platform != X_LINK_ANY_PLATFORM) {
-            mvLog(MVLOG_WARN, "Search specific platform for bootloader device unavailable");
-            return X_LINK_PLATFORM_ERROR;
-        }
-        pid = DEFAULT_BOOTLOADER_PID;
-    } else {
-        if (searchByName) {
-            pid = get_pid_by_name(in_deviceRequirements.name);
-        } else {
-            pid = platformToPid(in_deviceRequirements.platform, state);
-        }
-    }
-
-#if (!defined(_WIN32) && !defined(_WIN64))
-    uint16_t  bcdusb = -1;
-    usbBootError_t rc = usb_find_device_with_bcd(
-        index, name, XLINK_MAX_NAME_SIZE, 0, vid, pid, &bcdusb);
-#else
-    usbBootError_t rc = usb_find_device(
-                index, name, XLINK_MAX_NAME_SIZE, 0, vid, pid);
-#endif
-    xLinkPlatformErrorCode_t xLinkRc = parseUsbBootError(rc);
-    if(xLinkRc == X_LINK_PLATFORM_SUCCESS)
-    {
-        mv_strcpy(out_foundDevice->name, XLINK_MAX_NAME_SIZE, name);
-        out_foundDevice->protocol = X_LINK_USB_VSC;
-        out_foundDevice->platform = XLinkPlatformPidToPlatform(get_pid_by_name(name));
-    }
-    return xLinkRc;
-}
->>>>>>> 1a89b300
-
 xLinkPlatformErrorCode_t getPCIeDeviceName(int index,
                                                   XLinkDeviceState_t state,
                                                   const deviceDesc_t in_deviceRequirements,
