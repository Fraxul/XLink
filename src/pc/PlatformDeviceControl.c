--- conflicted
+++ resolved
@@ -648,21 +648,9 @@
     }
 
     // Disable sigpipe reception on send
-<<<<<<< HEAD
-    #if !defined(SIGPIPE)
-        // Pipe signal does not exist, there no sigpipe to ignore on send
-    #elif defined(SO_NOSIGPIPE)
-        const int set = 1;
-        setsockopt(sock, SOL_SOCKET, SO_NOSIGPIPE, &set, sizeof(set));
-    #elif defined(MSG_NOSIGNAL)
-        // handled on write
-    #else
-        #error Can not disable SIGPIPE
-=======
     #if defined(SO_NOSIGPIPE)
         const int set = 1;
         setsockopt(sock, SOL_SOCKET, SO_NOSIGPIPE, &set, sizeof(set));
->>>>>>> 1eaa307a
     #endif
 
     struct sockaddr_in serv_addr = { 0 };
