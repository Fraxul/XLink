// Copyright (C) 2018-2021 Intel Corporation
// SPDX-License-Identifier: Apache-2.0
//

#include "string.h"
#include "stdlib.h"
#include "time.h"

#if (defined(_WIN32) || defined(_WIN64))
#include "win_time.h"
#endif

#include "XLink.h"
#include "XLinkErrorUtils.h"

#include "XLinkMacros.h"
#include "XLinkPrivateFields.h"
#include "XLinkPlatform.h"

#ifdef MVLOG_UNIT_NAME
#undef MVLOG_UNIT_NAME
#define MVLOG_UNIT_NAME xLink
#endif

#include "XLinkLog.h"
#include "XLinkStringUtils.h"

// ------------------------------------
// Helpers declaration. Begin.
// ------------------------------------

#ifdef __PC__
static XLinkError_t checkEventHeader(xLinkEventHeader_t header);
#endif

static float timespec_diff(struct timespec *start, struct timespec *stop);
static XLinkError_t addEvent(xLinkEvent_t *event, unsigned int timeoutMs);
static XLinkError_t addEventWithPerf(xLinkEvent_t *event, float* opTime, unsigned int timeoutMs);
static XLinkError_t addEventWithPerfTimeout(xLinkEvent_t *event, float* opTime, unsigned int msTimeout);
static XLinkError_t getLinkByStreamId(streamId_t streamId, xLinkDesc_t** out_link);

// ------------------------------------
// Helpers declaration. End.
// ------------------------------------

streamId_t XLinkOpenStream(linkId_t id, const char* name, int stream_write_size)
{
    XLINK_RET_ERR_IF(name == NULL, INVALID_STREAM_ID);
    XLINK_RET_ERR_IF(stream_write_size < 0, INVALID_STREAM_ID);

    xLinkDesc_t* link = getLinkById(id);
    mvLog(MVLOG_DEBUG,"%s() id %d link %p\n", __func__, id, link);
    XLINK_RET_ERR_IF(link == NULL, INVALID_STREAM_ID);
    XLINK_RET_ERR_IF(getXLinkState(link) != XLINK_UP, INVALID_STREAM_ID);
    XLINK_RET_ERR_IF(strlen(name) >= MAX_STREAM_NAME_LENGTH, INVALID_STREAM_ID);

    if(stream_write_size > 0)
    {
        stream_write_size = ALIGN_UP(stream_write_size, __CACHE_LINE_SIZE);

        xLinkEvent_t event = {0};
        XLINK_INIT_EVENT(event, INVALID_STREAM_ID, XLINK_CREATE_STREAM_REQ,
                         stream_write_size, NULL, link->deviceHandle);
        mv_strncpy(event.header.streamName, MAX_STREAM_NAME_LENGTH,
                   name, MAX_STREAM_NAME_LENGTH - 1);

        DispatcherAddEvent(EVENT_LOCAL, &event);
        XLINK_RET_ERR_IF(
            DispatcherWaitEventComplete(&link->deviceHandle, XLINK_NO_RW_TIMEOUT),
            INVALID_STREAM_ID);

#ifdef __PC__
        XLinkError_t eventStatus = checkEventHeader(event.header);
        if (eventStatus != X_LINK_SUCCESS) {
            mvLog(MVLOG_ERROR, "Got wrong package from device, error code = %s", XLinkErrorToStr(eventStatus));
            // FIXME: not good solution, but seems the only in the case of such XLink API
            if (eventStatus == X_LINK_OUT_OF_MEMORY) {
                return INVALID_STREAM_ID_OUT_OF_MEMORY;
            } else {
                return INVALID_STREAM_ID;
            }
        }
#endif
    }
    streamId_t streamId = getStreamIdByName(link, name);

#ifdef __PC__
    if (streamId > 0x0FFFFFFF) {
        mvLog(MVLOG_ERROR, "Cannot find stream id by the \"%s\" name", name);
        mvLog(MVLOG_ERROR,"Max streamId reached!");
        return INVALID_STREAM_ID;
    }
#else
    if (streamId == INVALID_STREAM_ID) {
        mvLog(MVLOG_ERROR,"Max streamId reached %x!", streamId);
        return INVALID_STREAM_ID;
    }
#endif

    COMBINE_IDS(streamId, id);
    return streamId;
}

// Just like open stream, when closeStream is called
// on the local size we are resetting the writeSize
// and on the remote side we are freeing the read buffer
XLinkError_t XLinkCloseStream(streamId_t const streamId)
{
    xLinkDesc_t* link = NULL;
    XLINK_RET_IF(getLinkByStreamId(streamId, &link));
    streamId_t streamIdOnly = EXTRACT_STREAM_ID(streamId);

    xLinkEvent_t event = {0};
    XLINK_INIT_EVENT(event, streamIdOnly, XLINK_CLOSE_STREAM_REQ,
        0, NULL, link->deviceHandle);

    XLINK_RET_IF(addEvent(&event, XLINK_NO_RW_TIMEOUT));
    return X_LINK_SUCCESS;
}

XLinkError_t XLinkWriteData(streamId_t const streamId, const uint8_t* buffer,
                            int size)
{
    XLINK_RET_IF(buffer == NULL);

    float opTime = 0.0f;
    xLinkDesc_t* link = NULL;
    XLINK_RET_IF(getLinkByStreamId(streamId, &link));
    streamId_t streamIdOnly = EXTRACT_STREAM_ID(streamId);

    xLinkEvent_t event = {0};
    XLINK_INIT_EVENT(event, streamIdOnly, XLINK_WRITE_REQ,
        size,(void*)buffer, link->deviceHandle);

    XLINK_RET_IF(addEventWithPerf(&event, &opTime, XLINK_NO_RW_TIMEOUT));

    if (glHandler->profEnable) {
        glHandler->profilingData.totalWriteBytes += size;
        glHandler->profilingData.totalWriteTime += opTime;
    }

    return X_LINK_SUCCESS;
}

<<<<<<< HEAD
XLinkError_t XLinkReadData(streamId_t streamId, streamPacketDesc_t** packet)
=======
XLinkError_t XLinkWriteDataWithTimeout(streamId_t const streamId, const uint8_t* buffer,
                            int size, unsigned int msTimeout)
>>>>>>> 8a2ea274
{
    XLINK_RET_IF(packet == NULL);

    float opTime = 0.0f;
    xLinkDesc_t* link = NULL;
    XLINK_RET_IF(getLinkByStreamId(streamId, &link));
    streamId_t streamIdOnly = EXTRACT_STREAM_ID(streamId);

    xLinkEvent_t event = {0};
<<<<<<< HEAD
    XLINK_INIT_EVENT(event, streamId, XLINK_READ_REQ,
        0, NULL, link->deviceHandle);
=======
    XLINK_INIT_EVENT(event, streamIdOnly, XLINK_WRITE_REQ,
        size,(void*)buffer, link->deviceHandle);
>>>>>>> 8a2ea274

    XLINK_RET_IF(addEventWithPerf(&event, &opTime, XLINK_NO_RW_TIMEOUT));

    *packet = (streamPacketDesc_t *)event.data;
    if(*packet == NULL) {
        return X_LINK_ERROR;
    }

    if( glHandler->profEnable) {
        glHandler->profilingData.totalReadBytes += (*packet)->length;
        glHandler->profilingData.totalReadTime += opTime;
    }

    return X_LINK_SUCCESS;
}

<<<<<<< HEAD
XLinkError_t XLinkWriteDataWithTimeout(streamId_t streamId, const uint8_t* buffer,
                                       int size, unsigned int timeoutMs)
=======
XLinkError_t XLinkReadData(streamId_t const streamId, streamPacketDesc_t** packet)
>>>>>>> 8a2ea274
{
    XLINK_RET_IF(buffer == NULL);

    float opTime = 0.0f;
    xLinkDesc_t* link = NULL;
    XLINK_RET_IF(getLinkByStreamId(streamId, &link));
    streamId_t streamIdOnly = EXTRACT_STREAM_ID(streamId);

    xLinkEvent_t event = {0};
<<<<<<< HEAD
    XLINK_INIT_EVENT(event, streamId, XLINK_WRITE_REQ,
        size,(void*)buffer, link->deviceHandle);
=======
    XLINK_INIT_EVENT(event, streamIdOnly, XLINK_READ_REQ,
        0, NULL, link->deviceHandle);
>>>>>>> 8a2ea274

    mvLog(MVLOG_WARN,"XLinkWriteDataWithTimeout is not fully supported yet. The XLinkWriteData method is called instead. Desired timeout = %d\n", timeoutMs);
    XLINK_RET_IF_FAIL(addEventWithPerf(&event, &opTime, XLINK_NO_RW_TIMEOUT));

    if( glHandler->profEnable) {
        glHandler->profilingData.totalWriteBytes += size;
        glHandler->profilingData.totalWriteTime += opTime;
    }

    return X_LINK_SUCCESS;
}

<<<<<<< HEAD
XLinkError_t XLinkReadDataWithTimeout(streamId_t streamId, streamPacketDesc_t** packet, unsigned int timeoutMs)
=======
XLinkError_t XLinkReadDataWithTimeout(streamId_t const streamId, streamPacketDesc_t** packet, unsigned int msTimeout)
>>>>>>> 8a2ea274
{
    XLINK_RET_IF(packet == NULL);

    float opTime = 0.0f;
    xLinkDesc_t* link = NULL;
    XLINK_RET_IF(getLinkByStreamId(streamId, &link));
    streamId_t streamIdOnly = EXTRACT_STREAM_ID(streamId);

    xLinkEvent_t event = {0};
    XLINK_INIT_EVENT(event, streamId, XLINK_READ_REQ,
        0, NULL, link->deviceHandle);

    XLINK_RET_IF_FAIL(addEventWithPerf(&event, &opTime, timeoutMs));

    *packet = (streamPacketDesc_t *)event.data;
    if(*packet == NULL) {
        return X_LINK_ERROR;
    }

    if( glHandler->profEnable) {
        glHandler->profilingData.totalReadBytes += (*packet)->length;
        glHandler->profilingData.totalReadTime += opTime;
    }

    return X_LINK_SUCCESS;
}

XLinkError_t XLinkReadMoveData(streamId_t const streamId, streamPacketDesc_t* const packet)
{
    XLINK_RET_IF(packet == NULL);

    float opTime = 0;
    xLinkDesc_t *link = NULL;
    XLINK_RET_IF(getLinkByStreamId(streamId, &link));
    streamId_t streamIdOnly = EXTRACT_STREAM_ID(streamId);

    xLinkEvent_t event = {0};
    XLINK_INIT_EVENT(event, streamIdOnly, XLINK_READ_REQ,
                     0, NULL, link->deviceHandle);
    event.header.flags.bitField.moveSemantic = 1;
    XLINK_RET_IF(addEventWithPerf(&event, &opTime));

    if (!event.data)
    {
        return X_LINK_ERROR;
    }
    *packet = *(streamPacketDesc_t *)event.data;

    // free the allocation from movePacketFromStream()
    // done within this same XLink module so the same C runtime is used
    free(event.data);

    if (glHandler->profEnable)
    {
        glHandler->profilingData.totalReadBytes += packet->length;
        glHandler->profilingData.totalReadTime += opTime;
    }

    const XLinkError_t retVal = XLinkReleaseData(streamId);
    if (retVal != X_LINK_SUCCESS) {
        // severe error; deallocate here as the caller might forget to dealloc on errors; or be less able to manage
        XLinkPlatformDeallocateData(packet->data, ALIGN_UP_INT32((int32_t)packet->length, __CACHE_LINE_SIZE), __CACHE_LINE_SIZE);
        packet->data = NULL;
        packet->length = 0;
    }
    return retVal;
}

XLinkError_t XLinkReadMoveDataWithTimeout(streamId_t const streamId, streamPacketDesc_t* const packet, const unsigned int msTimeout)
{
    XLINK_RET_IF(packet == NULL);

    float opTime = 0;
    xLinkDesc_t *link = NULL;
    XLINK_RET_IF(getLinkByStreamId(streamId, &link));
    streamId_t streamIdOnly = EXTRACT_STREAM_ID(streamId);

    xLinkEvent_t event = {0};
    XLINK_INIT_EVENT(event, streamIdOnly, XLINK_READ_REQ,
                     0, NULL, link->deviceHandle);
    event.header.flags.bitField.moveSemantic = 1;

    const XLinkError_t rc = addEventWithPerfTimeout(&event, &opTime, msTimeout);
    if(rc == X_LINK_TIMEOUT) return rc;
    else XLINK_RET_IF(rc);

    if (!event.data)
    {
        return X_LINK_ERROR;
    }
    *packet = *(streamPacketDesc_t *)event.data;

    // free the allocation from movePacketFromStream()
    // done within this same XLink module so the same C runtime is used
    free(event.data);

    if (glHandler->profEnable)
    {
        glHandler->profilingData.totalReadBytes += packet->length;
        glHandler->profilingData.totalReadTime += opTime;
    }

    const XLinkError_t retVal = XLinkReleaseData(streamId);
    if (retVal != X_LINK_SUCCESS) {
        // severe error; deallocate here as the caller might forget to dealloc on errors; or be less able to manage
        XLinkPlatformDeallocateData(packet->data, ALIGN_UP_INT32((int32_t)packet->length, __CACHE_LINE_SIZE), __CACHE_LINE_SIZE);
        packet->data = NULL;
        packet->length = 0;
    }
    return retVal;
}

void XLinkDeallocateMoveData(void* const data, const uint32_t length) {
    XLinkPlatformDeallocateData(data, ALIGN_UP_INT32((int32_t)length, __CACHE_LINE_SIZE), __CACHE_LINE_SIZE);
}

XLinkError_t XLinkReleaseData(streamId_t const streamId)
{
    xLinkDesc_t* link = NULL;
    XLINK_RET_IF(getLinkByStreamId(streamId, &link));
    streamId_t streamIdOnly = EXTRACT_STREAM_ID(streamId);

    xLinkEvent_t event = {0};
    XLINK_INIT_EVENT(event, streamIdOnly, XLINK_READ_REL_REQ,
        0, NULL, link->deviceHandle);

    XLINK_RET_IF(addEvent(&event, XLINK_NO_RW_TIMEOUT));

    return X_LINK_SUCCESS;
}

XLinkError_t XLinkReleaseSpecificData(streamId_t streamId, streamPacketDesc_t* packetDesc)
{
    xLinkDesc_t* link = NULL;
    XLINK_RET_IF(getLinkByStreamId(streamId, &link));
    streamId = EXTRACT_STREAM_ID(streamId);

    xLinkEvent_t event = {0};
    XLINK_INIT_EVENT(event, streamId, XLINK_READ_REL_SPEC_REQ,
        0, (void*)packetDesc->data, link->deviceHandle);

    XLINK_RET_IF(addEvent(&event, XLINK_NO_RW_TIMEOUT));

    return X_LINK_SUCCESS;
}

XLinkError_t XLinkGetFillLevel(streamId_t const streamId, int isRemote, int* fillLevel)
{
    xLinkDesc_t* link = NULL;
    XLINK_RET_IF(getLinkByStreamId(streamId, &link));
    streamId_t streamIdOnly = EXTRACT_STREAM_ID(streamId);

    streamDesc_t* stream =
        getStreamById(link->deviceHandle.xLinkFD, streamIdOnly);
    ASSERT_XLINK(stream);

    if (isRemote) {
        *fillLevel = stream->remoteFillLevel;
    }
    else {
        *fillLevel = stream->localFillLevel;
    }

    releaseStream(stream);
    return X_LINK_SUCCESS;
}

// ------------------------------------
// Helpers declaration. Begin.
// ------------------------------------

XLinkError_t checkEventHeader(xLinkEventHeader_t header) {
    mvLog(MVLOG_DEBUG, "header.flags.bitField: ack:%u, nack:%u, sizeTooBig:%u, block:%u, bufferFull:%u, localServe:%u, noSuchStream:%u, terminate:%u",
          header.flags.bitField.ack,
          header.flags.bitField.nack,
          header.flags.bitField.sizeTooBig,
          header.flags.bitField.block,
          header.flags.bitField.bufferFull,
          header.flags.bitField.localServe,
          header.flags.bitField.noSuchStream,
          header.flags.bitField.terminate);


    if (header.flags.bitField.ack) {
        return X_LINK_SUCCESS;
    } else if (header.flags.bitField.nack) {
        return X_LINK_COMMUNICATION_FAIL;
    } else if (header.flags.bitField.sizeTooBig) {
        return X_LINK_OUT_OF_MEMORY;
    } else {
        return X_LINK_ERROR;
    }
}

float timespec_diff(struct timespec *start, struct timespec *stop)
{
    if ((stop->tv_nsec - start->tv_nsec) < 0) {
        start->tv_sec = stop->tv_sec - start->tv_sec - 1;
        start->tv_nsec = stop->tv_nsec - start->tv_nsec + 1000000000;
    } else {
        start->tv_sec = stop->tv_sec - start->tv_sec;
        start->tv_nsec = stop->tv_nsec - start->tv_nsec;
    }

    return start->tv_nsec/ 1000000000.0f + start->tv_sec;
}

XLinkError_t addEvent(xLinkEvent_t *event, unsigned int timeoutMs)
{
    ASSERT_XLINK(event);

    xLinkEvent_t* ev = DispatcherAddEvent(EVENT_LOCAL, event);
    if(ev == NULL) {
        mvLog(MVLOG_ERROR, "Dispatcher failed on adding event. type: %s, id: %d, stream name: %s\n",
            TypeToStr(event->header.type), event->header.id, event->header.streamName);
        return X_LINK_ERROR;
    }

    if (timeoutMs != XLINK_NO_RW_TIMEOUT) {
        ASSERT_XLINK(event->header.type == XLINK_READ_REQ);
        xLinkDesc_t* link;
        getLinkByStreamId(event->header.streamId, &link);

        if (DispatcherWaitEventComplete(&event->deviceHandle, timeoutMs))  // timeout reached
        {
            streamDesc_t* stream = getStreamById(event->deviceHandle.xLinkFD,
                                                 event->header.streamId);
            if (event->header.type == XLINK_READ_REQ)
            {
                // XLINK_READ_REQ is a local event. It is safe to serve it.
                // Limitations.
                // Possible vulnerability in this mechanism:
                //      If we reach timeout with DispatcherWaitEventComplete and before
                //      we call DispatcherServeEvent, the event actually comes,
                //      and gets served by XLink stack and event semaphore is posted.
                DispatcherServeEvent(event->header.id, XLINK_READ_REQ, stream->id, event->deviceHandle.xLinkFD);
            }
            releaseStream(stream);

            return X_LINK_TIMEOUT;
        }
    }
    else  // No timeout
    {
        if (DispatcherWaitEventComplete(&event->deviceHandle, timeoutMs))
        {
            return X_LINK_TIMEOUT;
        }
    }

    XLINK_RET_ERR_IF(
        event->header.flags.bitField.ack != 1,
        X_LINK_COMMUNICATION_FAIL);

    return X_LINK_SUCCESS;
}

XLinkError_t addEventWithPerf(xLinkEvent_t *event, float* opTime, unsigned int timeoutMs)
{
    ASSERT_XLINK(opTime);

    struct timespec start, end;
    clock_gettime(CLOCK_REALTIME, &start);

    XLINK_RET_IF_FAIL(addEvent(event, timeoutMs));

    clock_gettime(CLOCK_REALTIME, &end);
    *opTime = timespec_diff(&start, &end);

    return X_LINK_SUCCESS;
}

XLinkError_t addEventTimeout(xLinkEvent_t *event, struct timespec abstime)
{
    ASSERT_XLINK(event);

    xLinkEvent_t* ev = DispatcherAddEvent(EVENT_LOCAL, event);
    if(ev == NULL) {
        mvLog(MVLOG_ERROR, "Dispatcher failed on adding event. type: %s, id: %d, stream name: %s\n",
            TypeToStr(event->header.type), event->header.id, event->header.streamName);
        return X_LINK_ERROR;
    }

    if (DispatcherWaitEventCompleteTimeout(&event->deviceHandle, abstime)) {
        return X_LINK_TIMEOUT;
    }

    XLINK_RET_ERR_IF(
        event->header.flags.bitField.ack != 1,
        X_LINK_COMMUNICATION_FAIL);

    return X_LINK_SUCCESS;
}

XLinkError_t addEventWithPerfTimeout(xLinkEvent_t *event, float* opTime, unsigned int msTimeout)
{
    ASSERT_XLINK(opTime);

    struct timespec start, end;
    clock_gettime(CLOCK_REALTIME, &start);

    struct timespec absTimeout = start;
    int64_t sec = msTimeout / 1000;
    absTimeout.tv_sec += sec;
    absTimeout.tv_nsec += (long)((msTimeout - (sec * 1000)) * 1000000);
    int64_t secOver = absTimeout.tv_nsec / 1000000000;
    absTimeout.tv_nsec -= (long)(secOver * 1000000000);
    absTimeout.tv_sec += secOver;

    int rc = addEventTimeout(event, absTimeout);
    if(rc != X_LINK_SUCCESS) return rc;

    clock_gettime(CLOCK_REALTIME, &end);
    *opTime = timespec_diff(&start, &end);

    return X_LINK_SUCCESS;
}

static XLinkError_t getLinkByStreamId(streamId_t streamId, xLinkDesc_t** out_link) {
    ASSERT_XLINK(out_link != NULL);

    linkId_t id = EXTRACT_LINK_ID(streamId);
    *out_link = getLinkById(id);

    XLINK_RET_ERR_IF(*out_link == NULL, X_LINK_ERROR);
    XLINK_RET_ERR_IF(getXLinkState(*out_link) != XLINK_UP,
                    X_LINK_COMMUNICATION_NOT_OPEN);

    return X_LINK_SUCCESS;
}
// ------------------------------------
// Helpers declaration. End.
// ------------------------------------<|MERGE_RESOLUTION|>--- conflicted
+++ resolved
@@ -142,12 +142,7 @@
     return X_LINK_SUCCESS;
 }
 
-<<<<<<< HEAD
-XLinkError_t XLinkReadData(streamId_t streamId, streamPacketDesc_t** packet)
-=======
-XLinkError_t XLinkWriteDataWithTimeout(streamId_t const streamId, const uint8_t* buffer,
-                            int size, unsigned int msTimeout)
->>>>>>> 8a2ea274
+XLinkError_t XLinkReadData(streamId_t const streamId, streamPacketDesc_t** packet)
 {
     XLINK_RET_IF(packet == NULL);
 
@@ -157,13 +152,8 @@
     streamId_t streamIdOnly = EXTRACT_STREAM_ID(streamId);
 
     xLinkEvent_t event = {0};
-<<<<<<< HEAD
-    XLINK_INIT_EVENT(event, streamId, XLINK_READ_REQ,
+    XLINK_INIT_EVENT(event, streamIdOnly, XLINK_READ_REQ,
         0, NULL, link->deviceHandle);
-=======
-    XLINK_INIT_EVENT(event, streamIdOnly, XLINK_WRITE_REQ,
-        size,(void*)buffer, link->deviceHandle);
->>>>>>> 8a2ea274
 
     XLINK_RET_IF(addEventWithPerf(&event, &opTime, XLINK_NO_RW_TIMEOUT));
 
@@ -180,12 +170,8 @@
     return X_LINK_SUCCESS;
 }
 
-<<<<<<< HEAD
-XLinkError_t XLinkWriteDataWithTimeout(streamId_t streamId, const uint8_t* buffer,
-                                       int size, unsigned int timeoutMs)
-=======
-XLinkError_t XLinkReadData(streamId_t const streamId, streamPacketDesc_t** packet)
->>>>>>> 8a2ea274
+XLinkError_t XLinkWriteDataWithTimeout(streamId_t const streamId, const uint8_t* buffer,
+                            int size, unsigned int timeoutMs)
 {
     XLINK_RET_IF(buffer == NULL);
 
@@ -195,16 +181,11 @@
     streamId_t streamIdOnly = EXTRACT_STREAM_ID(streamId);
 
     xLinkEvent_t event = {0};
-<<<<<<< HEAD
-    XLINK_INIT_EVENT(event, streamId, XLINK_WRITE_REQ,
+    XLINK_INIT_EVENT(event, streamIdOnly, XLINK_WRITE_REQ,
         size,(void*)buffer, link->deviceHandle);
-=======
-    XLINK_INIT_EVENT(event, streamIdOnly, XLINK_READ_REQ,
-        0, NULL, link->deviceHandle);
->>>>>>> 8a2ea274
 
     mvLog(MVLOG_WARN,"XLinkWriteDataWithTimeout is not fully supported yet. The XLinkWriteData method is called instead. Desired timeout = %d\n", timeoutMs);
-    XLINK_RET_IF_FAIL(addEventWithPerf(&event, &opTime, XLINK_NO_RW_TIMEOUT));
+    XLINK_RET_IF_FAIL(addEventWithPerf(&event, &opTime, timeoutMs));
 
     if( glHandler->profEnable) {
         glHandler->profilingData.totalWriteBytes += size;
@@ -214,11 +195,7 @@
     return X_LINK_SUCCESS;
 }
 
-<<<<<<< HEAD
 XLinkError_t XLinkReadDataWithTimeout(streamId_t streamId, streamPacketDesc_t** packet, unsigned int timeoutMs)
-=======
-XLinkError_t XLinkReadDataWithTimeout(streamId_t const streamId, streamPacketDesc_t** packet, unsigned int msTimeout)
->>>>>>> 8a2ea274
 {
     XLINK_RET_IF(packet == NULL);
 
@@ -259,7 +236,7 @@
     XLINK_INIT_EVENT(event, streamIdOnly, XLINK_READ_REQ,
                      0, NULL, link->deviceHandle);
     event.header.flags.bitField.moveSemantic = 1;
-    XLINK_RET_IF(addEventWithPerf(&event, &opTime));
+    XLINK_RET_IF(addEventWithPerf(&event, &opTime, XLINK_NO_RW_TIMEOUT));
 
     if (!event.data)
     {
