--- conflicted
+++ resolved
@@ -5,20 +5,12 @@
 set(XLINK_PRIVATE_INCLUDE ${XLINK_ROOT_DIR}/src/pc/protocols)
 
 file(GLOB PC_SRC             "${XLINK_ROOT_DIR}/src/pc/*.c")
-<<<<<<< HEAD
-file(GLOB PC_SRC_CPP         "${XLINK_ROOT_DIR}/pc/*.cpp")
-=======
 file(GLOB PC_SRC_CPP         "${XLINK_ROOT_DIR}/src/pc/*.cpp")
->>>>>>> 53eb1593
 file(GLOB PC_PROTO_SRC       "${XLINK_ROOT_DIR}/src/pc/protocols/*.c")
 file(GLOB PC_PROTO_SRC_CPP   "${XLINK_ROOT_DIR}/src/pc/protocols/*.cpp")
 file(GLOB_RECURSE SHARED_SRC "${XLINK_ROOT_DIR}/src/shared/*.c")
 
-<<<<<<< HEAD
 list(APPEND XLINK_SOURCES ${PC_SRC} ${PC_SRC_CPP} ${PC_PROTO_SRC} ${PC_PROTO_SRC_CPP} ${SHARED_SRC})
-=======
-list(APPEND XLINK_SOURCES ${PC_SRC} ${PC_SRC_CPP} ${PC_PROTO_SRC} ${SHARED_SRC})
->>>>>>> 53eb1593
 
 if(WIN32)
     set(XLINK_PLATFORM_INCLUDE ${XLINK_ROOT_DIR}/src/pc/Win/include)
