# Copyright (C) 2018-2021 Intel Corporation
# SPDX-License-Identifier: Apache-2.0
#
cmake_minimum_required(VERSION 3.2)
set(TARGET_NAME "XLink")
project(${TARGET_NAME} LANGUAGES C CXX)

include(cmake/XLink.cmake)
include(cmake/Flags.cmake)

# Add option - MX ID naming instead of usb port
option(XLINK_USE_MX_ID_NAME "Use MX ID name instead of usb port" ON)
<<<<<<< HEAD
# Build examples
option(XLINK_BUILD_EXAMPLES "Build XLink examples" OFF)
=======
# Build tests
option(XLINK_BUILD_TESTS "Build XLink tests" OFF)
>>>>>>> 1a89b300

add_library(${TARGET_NAME} ${XLINK_SOURCES})
add_flag_source(src/shared/XLinkDevice.c "-Werror=switch-enum")

if(WIN32)
    target_compile_definitions(${TARGET_NAME} PRIVATE WIN32_LEAN_AND_MEAN)
else()
    target_include_directories(${TARGET_NAME}
        PRIVATE "${LIBUSB_INCLUDE_DIR}"
    )

    target_link_libraries(${TARGET_NAME}
        PRIVATE Threads::Threads
        PUBLIC ${LIBUSB_LIBRARY}
    )
endif()

if(MINGW)
    target_link_libraries(${TARGET_NAME}
        PUBLIC
            libwinusb.a
            libsetupapi.a
    )
endif()

target_include_directories(${TARGET_NAME}
    PUBLIC
        $<INSTALL_INTERFACE:include>
        "$<BUILD_INTERFACE:${XLINK_INCLUDE}>"
    PRIVATE
        ${XLINK_PLATFORM_INCLUDE}
        ${XLINK_PRIVATE_INCLUDE}
        ${XLINK_INCLUDE}/XLink
    )

target_compile_definitions(${TARGET_NAME}
    PRIVATE
        HAVE_STRUCT_TIMESPEC
        _CRT_SECURE_NO_WARNINGS
        USE_USB_VSC
        USE_TCP_IP
    PUBLIC
        __PC__
        XLINK_USE_MX_ID_NAME=${XLINK_USE_MX_ID_NAME}
)

if (ENABLE_MYRIAD_NO_BOOT)
    target_compile_definitions(${TARGET_NAME}
        PRIVATE
        NO_BOOT)
endif()

set_property(TARGET ${TARGET_NAME} PROPERTY C_STANDARD 99)

<<<<<<< HEAD
# Examples
if(XLINK_BUILD_EXAMPLES)
    add_subdirectory(examples)
=======

# Tests
if(XLINK_BUILD_TESTS)
    add_subdirectory(tests)
>>>>>>> 1a89b300
endif()

include(GNUInstallDirs)
install(TARGETS ${TARGET_NAME}
    EXPORT "${TARGET_NAME}Config"
    LIBRARY DESTINATION ${CMAKE_INSTALL_LIBDIR}
    ARCHIVE DESTINATION ${CMAKE_INSTALL_LIBDIR}
)

install(DIRECTORY include/ DESTINATION ${CMAKE_INSTALL_INCLUDEDIR})

set(config_install_dir "${CMAKE_INSTALL_LIBDIR}/cmake/${TARGET_NAME}")
export(TARGETS
        ${TARGET_NAME}
    FILE "${config_install_dir}/${TARGET_NAME}Config.cmake"
)
install(EXPORT
    "${TARGET_NAME}Config"
    DESTINATION "${config_install_dir}"
)<|MERGE_RESOLUTION|>--- conflicted
+++ resolved
@@ -10,13 +10,10 @@
 
 # Add option - MX ID naming instead of usb port
 option(XLINK_USE_MX_ID_NAME "Use MX ID name instead of usb port" ON)
-<<<<<<< HEAD
 # Build examples
 option(XLINK_BUILD_EXAMPLES "Build XLink examples" OFF)
-=======
 # Build tests
 option(XLINK_BUILD_TESTS "Build XLink tests" OFF)
->>>>>>> 1a89b300
 
 add_library(${TARGET_NAME} ${XLINK_SOURCES})
 add_flag_source(src/shared/XLinkDevice.c "-Werror=switch-enum")
@@ -71,16 +68,14 @@
 
 set_property(TARGET ${TARGET_NAME} PROPERTY C_STANDARD 99)
 
-<<<<<<< HEAD
 # Examples
 if(XLINK_BUILD_EXAMPLES)
     add_subdirectory(examples)
-=======
+endif()
 
 # Tests
 if(XLINK_BUILD_TESTS)
     add_subdirectory(tests)
->>>>>>> 1a89b300
 endif()
 
 include(GNUInstallDirs)
