// Copyright (C) 2018-2021 Intel Corporation
// SPDX-License-Identifier: Apache-2.0
//

///
/// @file
/// @brief     Application configuration Leon header
///

#ifndef _XLINK_H
#define _XLINK_H
#include "XLinkPublicDefines.h"

#ifdef __cplusplus
extern "C"
{
#endif

// ------------------------------------
// Device management. Begin.
// ------------------------------------

/**
 * @brief Initializes XLink and scheduler
 * @param globalHandler[in] XLink global communication parameters
 * @return Status code of the operation: X_LINK_SUCCESS (0) for success
 * Now XLink can work with PCIe and USB simultaneously.
 */
XLinkError_t XLinkInitialize(XLinkGlobalHandler_t* globalHandler);

#ifdef __PC__

/**
 * @brief Checks consistency of device description
 * @param[in]   in_deviceDesc - structure with device requirements (protocol, platform).
 * @param[in]   state - state of device enum (booted, not booted or any state)
 * @return Result of checking: (1) for a correct description, otherwise (0)
 */
int XLinkIsDescriptionValid(const deviceDesc_t *in_deviceDesc, const XLinkDeviceState_t state);

/**
 * @brief Returns Myriad device description which meets the requirements
 * @param[in]   state - state of device enum (booted, not booted or any state)
 * @param[in]   in_deviceRequirements - structure with device requirements (protocol, platform).
 * @note        If in_deviceRequirements has device name specified,
 *                  this function tries to get a device with that exact name
 *                  and fails if such device is unavailable
 * @param[out]  out_foundDevice - found device description
 * @return Status code of the operation: X_LINK_SUCCESS (0) for success
 */
XLinkError_t XLinkFindFirstSuitableDevice(XLinkDeviceState_t state,
                                          const deviceDesc_t in_deviceRequirements,
                                          deviceDesc_t *out_foundDevice);

/**
 * @brief Returns all Myriad devices description which meets the requirements
 * @param[in]      state - state of device enum (booted, not booted or any state)
 * @param[in]      in_deviceRequirements - structure with device requirements (protocol, platform).
 * @param[in,out]  out_foundDevicesPtr - pointer to array with all found devices descriptions
 * @param[out]     devicesArraySize - size of out_foundDevicesPtr
 * @param[out]     out_foundDevicesCount - amount of found devices
 * @return Status code of the operation: X_LINK_SUCCESS (0) for success
 */
XLinkError_t XLinkFindAllSuitableDevices(XLinkDeviceState_t state,
                                         const deviceDesc_t in_deviceRequirements,
                                         deviceDesc_t *out_foundDevicesPtr,
                                         const unsigned int devicesArraySize,
                                         unsigned int *out_foundDevicesCount);

/**
 * @brief Connects to specific device, starts dispatcher and pings remote
 * @param[in,out] handler - XLink communication parameters (file path name for underlying layer)
 * @return Status code of the operation: X_LINK_SUCCESS (0) for success
 */
XLinkError_t XLinkConnect(XLinkHandler_t* handler);

/**
 * @brief Puts device into bootloader mode
 * @param deviceDesc - device description structure, obtained from XLinkFind* functions call
 * @return Status code of the operation: X_LINK_SUCCESS (0) for success
 */
XLinkError_t XLinkBootBootloader(const deviceDesc_t* deviceDesc);

/**
 * @brief Boots firmware binary from memory to the remote device
 * @param deviceDesc - device description structure, obtained from XLinkFind* functions call
 * @param buffer - mvcmd file contents
 * @param size - size of buffer
 * @return Status code of the operation: X_LINK_SUCCESS (0) for success
 */
XLinkError_t XLinkBootMemory(const deviceDesc_t* deviceDesc, const uint8_t* buffer, unsigned long size);

/**
 * @brief Boots specified firmware binary to the remote device
 * @param deviceDesc - device description structure, obtained from XLinkFind* functions call
 * @param binaryPath - path to the *.mvcmd file
 * @return Status code of the operation: X_LINK_SUCCESS (0) for success
 */
XLinkError_t XLinkBoot(const deviceDesc_t* deviceDesc, const char* binaryPath);

/**
 * @brief Boots specified firmware binary to the remote device
 * @param deviceDesc - device description structure, obtained from XLinkFind* functions call
 * @param firmware - firmware buffer
 * @param length - firmware buffer length
 * @return Status code of the operation: X_LINK_SUCCESS (0) for success
 */
XLinkError_t XLinkBootFirmware(const deviceDesc_t* deviceDesc, const char* firmware, unsigned long length);

/**
 * @brief Resets the remote device and close all open local handles for this device
 * @warning This function should be used in a host application
 * @param[in] id - link Id obtained from XLinkConnect in the handler parameter
 * @return Status code of the operation: X_LINK_SUCCESS (0) for success
 */

XLinkError_t XLinkResetRemote(linkId_t id);

/**
 * @brief Resets the remote device and close all open local handles for this device
 * @warning This function should be used in a host application
 * @param[in] id - link Id obtained from XLinkConnect in the handler parameter
 * @return Status code of the operation: X_LINK_SUCCESS (0) for success
 */

XLinkError_t XLinkResetRemoteTimeout(linkId_t id, int timeoutMs);

/**
 * @brief Closes all and release all memory
 * @return Status code of the operation: X_LINK_SUCCESS (0) for success
 */
XLinkError_t XLinkResetAll();

/**
 * @brief Retrieves USB speed of certain connected device
 * @return UsbSpeed_t enum describing the usb connection speed
 */
UsbSpeed_t XLinkGetUSBSpeed(linkId_t id);

/**
 * @brief Returns mx serial of current connected device
 * @return pointer to mx serial string
 */
const char* XLinkGetMxSerial(linkId_t id);

/**
 * @brief Returns enum string value
 * @return Pointer to null terminated string
 */
const char* XLinkErrorToStr(XLinkError_t val);

/**
 * @brief Returns enum string value
 * @return Pointer to null terminated string
 */
const char* XLinkProtocolToStr(XLinkProtocol_t val);

/**
 * @brief Returns enum string value
 * @return Pointer to null terminated string
 */
const char* XLinkPlatformToStr(XLinkPlatform_t val);

/**
 * @brief Returns enum string value
 * @return Pointer to null terminated string
 */
const char* XLinkDeviceStateToStr(XLinkDeviceState_t val);

/**
 * @brief Returns enum string value
 * @return Pointer to null terminated string
 */
const char* XLinkPCIEBootloaderToStr(XLinkPCIEBootloader val);

#endif // __PC__

/**
 * @brief Profiling funcs - keeping them global for now
 * @return Status code of the operation: X_LINK_SUCCESS (0) for success
 */
XLinkError_t XLinkProfStart();
XLinkError_t XLinkProfStop();
XLinkError_t XLinkProfPrint();


// ------------------------------------
// Device management. End.
// ------------------------------------




// ------------------------------------
// Device streams management. Begin.
// ------------------------------------

/**
 * @brief Opens a stream in the remote that can be written to by the local
 *        Allocates stream_write_size (aligned up to 64 bytes) for that stream
 * @param[in] id - link Id obtained from XLinkConnect in the handler parameter
 * @param[in] name - stream name
 * @param[in] stream_write_size - stream buffer size
 * @return Link Id: INVALID_STREAM_ID for failure
 */
streamId_t XLinkOpenStream(linkId_t id, const char* name, int stream_write_size);

/**
 * @brief Closes stream for any further data transfer
 *        Stream will be deallocated when all pending data has been released
 * @param[in] streamId - link Id obtained from XLinkOpenStream call
 * @return Status code of the operation: X_LINK_SUCCESS (0) for success
 */
XLinkError_t XLinkCloseStream(streamId_t const streamId);

/**
 * @brief Sends a package to initiate the writing of data to a remote stream
 * @warning Actual size of the written data is ALIGN_UP(size, 64)
 * @param[in] streamId - stream link Id obtained from XLinkOpenStream call
 * @param[in] buffer - data buffer to be transmitted
 * @param[in] size - size of the data to be transmitted
 * @return Status code of the operation: X_LINK_SUCCESS (0) for success
 */
XLinkError_t XLinkWriteData(streamId_t const streamId, const uint8_t* buffer, int size);

/**
 * @brief Sends a package to initiate the writing of data to a remote stream
 * @warning Actual size of the written data is ALIGN_UP(size, 64)
 * @param[in] streamId – stream link Id obtained from XLinkOpenStream call
 * @param[in] buffer – data buffer to be transmitted
 * @param[in] size – size of the data to be transmitted
 * @param[in] msTimeout – time in milliseconds after which operation times out
 * @return Status code of the operation: X_LINK_SUCCESS (0) for success,  X_LINK_TIMEOUT when msTimeout time passes
 */
XLinkError_t XLinkWriteDataWithTimeout(streamId_t const streamId, const uint8_t* buffer, int size, unsigned int msTimeout);

/**
 * @brief Reads data from local stream. Will only have something if it was written to by the remote
 * @param[in]   streamId - stream link Id obtained from XLinkOpenStream call
 * @param[out]  packet - structure containing output data buffer and received size
 * @return Status code of the operation: X_LINK_SUCCESS (0) for success
 */
XLinkError_t XLinkReadData(streamId_t const streamId, streamPacketDesc_t** packet);

/**
 * @brief Reads data from local stream. Will only have something if it was written to by the remote
 * @param[in]   streamId – stream link Id obtained from XLinkOpenStream call
 * @param[out]  packet – structure containing output data buffer and received size
 * @param[in]   msTimeout – time in milliseconds after which operation times out
 * @return Status code of the operation: X_LINK_SUCCESS (0) for success, X_LINK_TIMEOUT when msTimeout time passes
 */
XLinkError_t XLinkReadDataWithTimeout(streamId_t const streamId, streamPacketDesc_t** packet, unsigned int msTimeout);

/**
<<<<<<< HEAD
 * @brief Releases specific data from stream
 * @param[in] streamId – stream link Id obtained from XLinkOpenStream call
 * @param[in] packetId – ID of the package to be released from the stream
 * @return Status code of the operation: X_LINK_SUCCESS (0) for success
 */
XLinkError_t XLinkReleaseSpecificData(streamId_t streamId, streamPacketDesc_t* packetDesc);

/**
 * @brief Releases data from stream - This should be called after the data obtained from
 *  XlinkReadData is processed
 * @param[in] streamId - stream link Id obtained from XLinkOpenStream call
=======
 * @brief Reads data from local stream and moves ownership. Will only have something if it was written to by the remote
 * @note Caller is responsible for deallocating with XLinkDeallocateMoveData(streamPacketDesc_t::data, streamPacketDesc_t::length)
 * @param[in]   streamId - stream link Id obtained from XLinkOpenStream call
 * @param[out]  packet - structure containing output data buffer and received size
>>>>>>> 8a2ea274
 * @return Status code of the operation: X_LINK_SUCCESS (0) for success
 */
XLinkError_t XLinkReadMoveData(streamId_t const streamId, streamPacketDesc_t* const packet);

/**
 * @brief Reads data from local stream and moves ownership. Will only have something if it was written to by the remote
 * @note Caller is responsible for deallocating with XLinkDeallocateMoveData(streamPacketDesc_t::data, streamPacketDesc_t::length)
 * @param[in]   streamId - stream link Id obtained from XLinkOpenStream call
 * @param[out]  packet - structure containing output data buffer and received size
 * @param[in]   msTimeout – time in milliseconds after which operation times out
 * @return Status code of the operation: X_LINK_SUCCESS (0) for success, X_LINK_TIMEOUT when msTimeout time passes
 */
XLinkError_t XLinkReadMoveDataWithTimeout(streamId_t const streamId, streamPacketDesc_t *const packet, const unsigned int msTimeout);

/**
 * @brief Deallocate memory within streamPacketDesc_t received from a previous call to XLinkReadMoveData() or XLinkReadMoveDataWithTimeout()
 * @param[in]  data - streamPacketDesc_t::data pointer
 * @param[in]  length - streamPacketDesc_t::length
 */
void XLinkDeallocateMoveData(void* const data, const uint32_t length);

/**
 * @brief Releases data from stream - This should be called after the data obtained from
 *  XlinkReadData is processed
 * @param[in] streamId - stream link Id obtained from XLinkOpenStream call
 * @return Status code of the operation: X_LINK_SUCCESS (0) for success
 */
XLinkError_t XLinkReleaseData(streamId_t const streamId);

/**
 * @brief Reads data from local stream with timeout in ms. Will only have something if it was written to by the remote.
 * Limitations.
 *      If we reached timeout and the event waiter returned timeout error code
 *      there potentially will be a time frame when XLink still has not marked the read
 *      event as completed with timeout state but the event receiver has just received data
 *      from another end and match that data with the read event. In this case we can lose
 *      data. Should be fixed for the next release.
 * @param[in]   streamId – stream link Id obtained from XLinkOpenStream call
 * @param[out]  packet – structure containing output data buffer and received size
 * @param[in]   timeoutMs – timeout for a read operation in milliseconds
 * @return Status code of the operation: X_LINK_SUCCESS (0) for success
 */
XLinkError_t XLinkReadDataWithTimeout(streamId_t streamId, streamPacketDesc_t** packet, unsigned int timeoutMs);

/**
 * @brief Sends a package to initiate the writing of data to a remote stream with timeout in ms
 * XLinkWriteDataWithTimeout is not fully supported yet. The XLinkWriteData method is called instead.
 * @warning Actual size of the written data is ALIGN_UP(size, 64)
 * @param[in] streamId – stream link Id obtained from XLinkOpenStream call
 * @param[in] buffer – data buffer to be transmitted
 * @param[in] size – size of the data to be transmitted
 * @param[in] timeoutMs – timeout for a write operation in milliseconds
 * @return Status code of the operation: X_LINK_SUCCESS (0) for success
 */
XLinkError_t XLinkWriteDataWithTimeout(streamId_t streamId, const uint8_t* buffer, int size, unsigned int timeoutMs);

// ------------------------------------
// Device streams management. End.
// ------------------------------------




// ------------------------------------
// Deprecated API. Begin.
// ------------------------------------

#ifdef __PC__

XLinkError_t XLinkGetDeviceName(int index, char* name, int nameSize);
XLinkError_t XLinkGetDeviceNameExtended(int index, char* name, int nameSize, int pid);

XLinkError_t XLinkBootRemote(const char* deviceName, const char* binaryPath);
XLinkError_t XLinkDisconnect(linkId_t id);

XLinkError_t XLinkGetAvailableStreams(linkId_t id);

XLinkError_t XLinkAsyncWriteData();

XLinkError_t XLinkSetDeviceOpenTimeOutMsec(unsigned int msec);
XLinkError_t XLinkSetCommonTimeOutMsec(unsigned int msec);

// unsafe
XLinkError_t XLinkGetFillLevel(streamId_t const streamId, int isRemote, int* fillLevel);

#endif // __PC__

// ------------------------------------
// Deprecated API. End.
// ------------------------------------

#ifdef __cplusplus
}
#endif

#endif<|MERGE_RESOLUTION|>--- conflicted
+++ resolved
@@ -252,7 +252,6 @@
 XLinkError_t XLinkReadDataWithTimeout(streamId_t const streamId, streamPacketDesc_t** packet, unsigned int msTimeout);
 
 /**
-<<<<<<< HEAD
  * @brief Releases specific data from stream
  * @param[in] streamId – stream link Id obtained from XLinkOpenStream call
  * @param[in] packetId – ID of the package to be released from the stream
@@ -261,15 +260,10 @@
 XLinkError_t XLinkReleaseSpecificData(streamId_t streamId, streamPacketDesc_t* packetDesc);
 
 /**
- * @brief Releases data from stream - This should be called after the data obtained from
- *  XlinkReadData is processed
- * @param[in] streamId - stream link Id obtained from XLinkOpenStream call
-=======
  * @brief Reads data from local stream and moves ownership. Will only have something if it was written to by the remote
  * @note Caller is responsible for deallocating with XLinkDeallocateMoveData(streamPacketDesc_t::data, streamPacketDesc_t::length)
  * @param[in]   streamId - stream link Id obtained from XLinkOpenStream call
  * @param[out]  packet - structure containing output data buffer and received size
->>>>>>> 8a2ea274
  * @return Status code of the operation: X_LINK_SUCCESS (0) for success
  */
 XLinkError_t XLinkReadMoveData(streamId_t const streamId, streamPacketDesc_t* const packet);
