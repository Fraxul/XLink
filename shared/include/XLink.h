// Copyright (C) 2018-2020 Intel Corporation
// SPDX-License-Identifier: Apache-2.0
//

///
/// @file
/// @brief     Application configuration Leon header
///

#ifndef _XLINK_H
#define _XLINK_H
#include "XLinkPublicDefines.h"

#ifdef __cplusplus
extern "C"
{
#endif

// ------------------------------------
// Device management. Begin.
// ------------------------------------

/**
 * @brief Initializes XLink and scheduler
 * @param globalHandler[in] XLink global communication parameters
 * @return Status code of the operation: X_LINK_SUCCESS (0) for success
 * Now XLink can work with PCIe and USB simultaneously.
 */
XLinkError_t XLinkInitialize(XLinkGlobalHandler_t* globalHandler);

#ifdef __PC__

/**
 * @brief Checks consistency of device description
 * @param[in]   in_deviceDesc - structure with device requirements (protocol, platform).
 * @param[in]   state - state of device enum (booted, not booted or any state)
 * @return Result of checking: (1) for a correct description, otherwise (0)
 */
int XLinkIsDescriptionValid(const deviceDesc_t *in_deviceDesc, const XLinkDeviceState_t state);

/**
 * @brief Returns Myriad device description which meets the requirements
 * @param[in]   state - state of device enum (booted, not booted or any state)
 * @param[in]   in_deviceRequirements - structure with device requirements (protocol, platform).
 * @note        If in_deviceRequirements has device name specified,
 *                  this function tries to get a device with that exact name
 *                  and fails if such device is unavailable
 * @param[out]  out_foundDevice - found device description
 * @return Status code of the operation: X_LINK_SUCCESS (0) for success
 */
XLinkError_t XLinkFindFirstSuitableDevice(XLinkDeviceState_t state,
                                          const deviceDesc_t in_deviceRequirements,
                                          deviceDesc_t *out_foundDevice);

/**
 * @brief Returns all Myriad devices description which meets the requirements
 * @param[in]      state - state of device enum (booted, not booted or any state)
 * @param[in]      in_deviceRequirements - structure with device requirements (protocol, platform).
 * @param[in,out]  out_foundDevicesPtr - pointer to array with all found devices descriptions
 * @param[out]     devicesArraySize - size of out_foundDevicesPtr
 * @param[out]     out_foundDevicesCount - amount of found devices
 * @return Status code of the operation: X_LINK_SUCCESS (0) for success
 */
XLinkError_t XLinkFindAllSuitableDevices(XLinkDeviceState_t state,
                                         const deviceDesc_t in_deviceRequirements,
                                         deviceDesc_t *out_foundDevicesPtr,
                                         const unsigned int devicesArraySize,
                                         unsigned int *out_foundDevicesCount);

/**
 * @brief Connects to specific device, starts dispatcher and pings remote
 * @param[in,out] handler – XLink communication parameters (file path name for underlying layer)
 * @return Status code of the operation: X_LINK_SUCCESS (0) for success
 */
XLinkError_t XLinkConnect(XLinkHandler_t* handler);

/**
 * @brief Boots firmware binary from memory to the remote device
 * @param deviceDesc - device description structure, obtained from XLinkFind* functions call
 * @param buffer - mvcmd file contents
 * @param size - size of buffer
 * @return Status code of the operation: X_LINK_SUCCESS (0) for success
 */
XLinkError_t XLinkBootMemory(const deviceDesc_t* deviceDesc, const uint8_t* buffer, unsigned long size);

/**
 * @brief Boots specified firmware binary to the remote device
 * @param deviceDesc - device description structure, obtained from XLinkFind* functions call
 * @param binaryPath - path to the *.mvcmd file
 * @return Status code of the operation: X_LINK_SUCCESS (0) for success
 */
XLinkError_t XLinkBoot(const deviceDesc_t* deviceDesc, const char* binaryPath);

/**
 * @brief Boots specified firmware binary to the remote device
 * @param deviceDesc - device description structure, obtained from XLinkFind* functions call
 * @param firmware - firmware buffer
 * @param length - firmware buffer length
 * @return Status code of the operation: X_LINK_SUCCESS (0) for success
 */
XLinkError_t XLinkBootFirmware(const deviceDesc_t* deviceDesc, const char* firmware, unsigned long length);

/**
 * @brief Resets the remote device and close all open local handles for this device
 * @warning This function should be used in a host application
 * @param[in] id – link Id obtained from XLinkConnect in the handler parameter
 * @return Status code of the operation: X_LINK_SUCCESS (0) for success
 */

XLinkError_t XLinkResetRemote(linkId_t id);

/**
 * @brief Closes all and release all memory
 * @return Status code of the operation: X_LINK_SUCCESS (0) for success
 */
XLinkError_t XLinkResetAll();

<<<<<<< HEAD


// MX ID API - This API support finding, booting and connecting to MyriadX devices using unique MX ID in devices

/**
 * @brief Returns all Myriad devices description which meets the requirements
 * @param[in]      state - state of device enum (booted, not booted or any state)
 * @param[in]      in_deviceRequirements - structure with device requirements (protocol, platform).
 * @param[in,out]  out_foundDevicesPtr - pointer to array with all found devices descriptions
 * @param[out]     devicesArraySize - size of out_foundDevicesPtr
 * @param[out]     out_foundDevicesCount - amount of found devices
 * @return Status code of the operation: X_LINK_SUCCESS (0) for success
 */
XLinkError_t XLinkMxIdFindAllDevices(XLinkDeviceState_t state,
                                         const deviceDesc_t in_deviceRequirements,
                                         deviceDesc_t *out_foundDevicesPtr,
                                         const unsigned int devicesArraySize,
                                         unsigned int *out_foundDevicesCount);





=======
UsbSpeed_t XLinkGetUSBSpeed(linkId_t id);
const char* XLinkGetMxSerial(linkId_t id);
>>>>>>> c944814a

#endif // __PC__

/**
 * @brief Profiling funcs - keeping them global for now
 * @return Status code of the operation: X_LINK_SUCCESS (0) for success
 */
XLinkError_t XLinkProfStart();
XLinkError_t XLinkProfStop();
XLinkError_t XLinkProfPrint();


// ------------------------------------
// Device management. End.
// ------------------------------------




// ------------------------------------
// Device streams management. Begin.
// ------------------------------------

/**
 * @brief Opens a stream in the remote that can be written to by the local
 *        Allocates stream_write_size (aligned up to 64 bytes) for that stream
 * @param[in] id – link Id obtained from XLinkConnect in the handler parameter
 * @param[in] name – stream name
 * @param[in] stream_write_size – stream buffer size
 * @return Link Id: INVALID_STREAM_ID for failure
 */
streamId_t XLinkOpenStream(linkId_t id, const char* name, int stream_write_size);

/**
 * @brief Closes stream for any further data transfer
 *        Stream will be deallocated when all pending data has been released
 * @param[in] streamId - link Id obtained from XLinkOpenStream call
 * @return Status code of the operation: X_LINK_SUCCESS (0) for success
 */
XLinkError_t XLinkCloseStream(streamId_t streamId);

/**
 * @brief Sends a package to initiate the writing of data to a remote stream
 * @warning Actual size of the written data is ALIGN_UP(size, 64)
 * @param[in] streamId – stream link Id obtained from XLinkOpenStream call
 * @param[in] buffer – data buffer to be transmitted
 * @param[in] size – size of the data to be transmitted
 * @return Status code of the operation: X_LINK_SUCCESS (0) for success
 */
XLinkError_t XLinkWriteData(streamId_t streamId, const uint8_t* buffer, int size);

/**
 * @brief Reads data from local stream. Will only have something if it was written to by the remote
 * @param[in]   streamId – stream link Id obtained from XLinkOpenStream call
 * @param[out]  packet – structure containing output data buffer and received size
 * @return Status code of the operation: X_LINK_SUCCESS (0) for success
 */
XLinkError_t XLinkReadData(streamId_t streamId, streamPacketDesc_t** packet);

/**
 * @brief Releases data from stream - This should be called after the data obtained from
 *  XlinkReadData is processed
 * @param[in] streamId – stream link Id obtained from XLinkOpenStream call
 * @return Status code of the operation: X_LINK_SUCCESS (0) for success
 */
XLinkError_t XLinkReleaseData(streamId_t streamId);

/**
 * @brief Reads fill level of the local or remote queues
 * @param[in]   streamId – stream link Id obtained from XLinkOpenStream call
 * @param[in]   isRemote – 0 – local queue; any other value – remote queue
 * @param[out]  fillLevel – fill level of the selected queue
 * @return Status code of the operation: X_LINK_SUCCESS (0) for success
 */
XLinkError_t XLinkGetFillLevel(streamId_t streamId, int isRemote, int* fillLevel);

// ------------------------------------
// Device streams management. End.
// ------------------------------------




// ------------------------------------
// Deprecated API. Begin.
// ------------------------------------

#ifdef __PC__

XLinkError_t XLinkGetDeviceName(int index, char* name, int nameSize);
XLinkError_t XLinkGetDeviceNameExtended(int index, char* name, int nameSize, int pid);

XLinkError_t XLinkBootRemote(const char* deviceName, const char* binaryPath);
XLinkError_t XLinkDisconnect(linkId_t id);

XLinkError_t XLinkGetAvailableStreams(linkId_t id);

XLinkError_t XLinkWriteDataWithTimeout(streamId_t streamId, const uint8_t* buffer, int size, unsigned int timeout);
XLinkError_t XLinkAsyncWriteData();

XLinkError_t XLinkReadDataWithTimeOut(streamId_t streamId, streamPacketDesc_t** packet, unsigned int timeout);

XLinkError_t XLinkSetDeviceOpenTimeOutMsec(unsigned int msec);
XLinkError_t XLinkSetCommonTimeOutMsec(unsigned int msec);

#endif // __PC__

// ------------------------------------
// Deprecated API. End.
// ------------------------------------

#ifdef __cplusplus
}
#endif

#endif<|MERGE_RESOLUTION|>--- conflicted
+++ resolved
@@ -115,7 +115,18 @@
  */
 XLinkError_t XLinkResetAll();
 
-<<<<<<< HEAD
+/**
+ * @brief Retrieves USB speed of certain connected device
+ * @return UsbSpeed_t enum describing the usb connection speed
+ */
+UsbSpeed_t XLinkGetUSBSpeed(linkId_t id);
+
+/**
+ * @brief Returns mx serial of current connected device
+ * @return pointer to mx serial string
+ */
+const char* XLinkGetMxSerial(linkId_t id);
+
 
 
 // MX ID API - This API support finding, booting and connecting to MyriadX devices using unique MX ID in devices
@@ -139,10 +150,6 @@
 
 
 
-=======
-UsbSpeed_t XLinkGetUSBSpeed(linkId_t id);
-const char* XLinkGetMxSerial(linkId_t id);
->>>>>>> c944814a
 
 #endif // __PC__
 
